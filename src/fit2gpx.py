"""Classes to convert FIT files to GPX, including tools to process Strava Bulk Export
"""
import argparse
import gzip
import os
import shutil
from datetime import datetime, timedelta
from typing import Dict, Optional, Tuple, Union

import fitdecode
<<<<<<< HEAD
from math import isnan
=======
import lxml.etree as mod_etree
import gpxpy.gpx
import pandas as pd
>>>>>>> 9d6ade6e


# MAIN CONVERTER CLASS
class Converter:
    """Main converter that holds the FIT > pd.DataFrame and pd.DataFrame > GPX methods"""

    def __init__(self, status_msg: bool = False):
        """Main constructor for StravaConverter
        Parameters:
            status_msg (bool): Option to have the Converter print to console with status messages,
            such as number of files converted.
        """
        self.status_msg = status_msg
        # The names of the columns will be used in our points and laps DataFrame
        # (use the same name as the field names in FIT file to facilate parsing)
        self._colnames_points = [
            'latitude',
            'longitude',
            'lap',
            'timestamp',
            'altitude',
            'enhanced_altitude',
            'temperature',
            'heart_rate',
            'cadence',
            'speed',
            'enhanced_speed',
            'power',
        ]

        self._colnames_laps = [
            'number',
            'start_time',
            'total_distance',
            'total_elapsed_time',
            'max_speed',
            'max_heart_rate',
            'avg_heart_rate'
        ]

        # Note: get_fit_laps(), get_fit_points(), get_dataframes() are shamelessly copied (and adapted) from:
        # https://github.com/bunburya/fitness_tracker_data_parsing/blob/main/parse_fit.py

    def _get_fit_laps(self, frame: fitdecode.records.FitDataMessage) \
            -> Dict[str, Union[float, datetime, timedelta, int]]:
        """Extract some data from a FIT frame representing a lap and return it as a dict.
        """
        # Step 0: Initialise data output
        data: Dict[str, Union[float, datetime, timedelta, int]] = {}

        # Step 1: Extract all other fields
        #  (excluding 'number' (lap number) because we don't get that from the data but rather count it ourselves)
        for field in self._colnames_laps[1:]:
            if frame.has_field(field):
                data[field] = frame.get_value(field)

        return data

    def _get_fit_points(self, frame: fitdecode.records.FitDataMessage) \
            -> Optional[Dict[str, Union[float, int, str, datetime]]]:
        """Extract some data from an FIT frame representing a track point and return it as a dict.
        """
        # Step 0: Initialise data output
        data: Dict[str, Union[float, int, str, datetime]] = {}

        # Step 1: Obtain frame lat and long and convert it from integer to degree (if frame has lat and long data)
        if not (frame.has_field('position_lat') and frame.has_field('position_long')):
            # Frame does not have any latitude or longitude data. Ignore these frames in order to keep things simple
            return None
        elif frame.get_value('position_lat') is None and frame.get_value('position_long') is None:
            # Frame lat or long is None. Ignore frame
            return None
        else:
            data['latitude'] = frame.get_value('position_lat') / ((2 ** 32) / 360)
            data['longitude'] = frame.get_value('position_long') / ((2 ** 32) / 360)

        # Step 2: Extract all other fields
        for field in self._colnames_points[3:]:
            if frame.has_field(field):
                data[field] = frame.get_value(field)

        return data

    def fit_to_dataframes(self, fname: str) -> Tuple[pd.DataFrame, pd.DataFrame]:
        """Takes the path to a FIT file and returns two Pandas DataFrames for lap data and point data
        Parameters:
            fname (str): string representing file path of the FIT file
        Returns:
            dfs (tuple): df containing data about the laps , df containing data about the individual points.
        """
        if isinstance(fname, str) or hasattr(fname, '__fspath__'):
            # Check that this is a .FIT file
            input_extension = os.path.splitext(fname)[1]
            if input_extension.lower() != '.fit':
                raise fitdecode.exceptions.FitHeaderError("Input file must be a .FIT file.")

        data_points = []
        data_laps = []
        lap_no = 1
        with fitdecode.FitReader(fname) as fit_file:
            for frame in fit_file:
                if isinstance(frame, fitdecode.records.FitDataMessage):
                    # Determine if frame is a data point or a lap:
                    if frame.name == 'record':
                        single_point_data = self._get_fit_points(frame)
                        if single_point_data is not None:
                            single_point_data['lap'] = lap_no  # record lap number
                            data_points.append(single_point_data)

                    elif frame.name == 'lap':
                        single_lap_data = self._get_fit_laps(frame)
                        single_lap_data['number'] = lap_no
                        data_laps.append(single_lap_data)
                        lap_no += 1  # increase lap counter

        # Create DataFrames from the data we have collected.
        # (If any information is missing from a lap or track point, it will show up as a "NaN" in the DataFrame.)

        df_laps = pd.DataFrame(data_laps, columns=self._colnames_laps)
        df_laps.set_index('number', inplace=True)
        df_points = pd.DataFrame(data_points, columns=self._colnames_points)

        return df_laps, df_points

    # Method adapted from: https://github.com/nidhaloff/gpx-converter/blob/master/gpx_converter/base.py
    def dataframe_to_gpx(self, df_points, col_lat='latitude', col_long='longitude', col_time=None, col_alt=None,
                         col_hr=None, col_cad=None, gpx_name=None, gpx_desc=None, gpx_link=None, gpx_type=None):
        """
        Convert a pandas dataframe to gpx
        Parameters:
            df_points (pd.DataFrame): pandas dataframe containing at minimum lat and long info of points
            col_alt (str): name of the altitudes column
            col_time (str): name of the time column
            col_long (str): name of the longitudes column
            col_lat (str): name of the latitudes column
            col_hr (str): name of the heart rate column
            col_cad (str): name of the cadence column
            gpx_name (str): name for the gpx track (note is not the same as the file name)
            gpx_desc (str): description for the gpx track
            gpx_type : activity type for the gpx track (can be str, or int)
            gpx_link (str): link to the gpx activity
        """
        # Step 0: Check that the input dataframe has all required columns
        cols_to_check = [col_lat, col_long]
        if col_alt:
            cols_to_check.append(col_alt)
        if col_time:
            cols_to_check.append(col_time)

        if any(elem not in df_points.columns for elem in cols_to_check):
            raise KeyError("The input dataframe must consist of point coordinates in longitude and latitude. "
                           "Ideally, it should be the df_points output from the fit_to_dataframes() method.")

        # Step 1: Initiate GPX object
        gpx = gpxpy.gpx.GPX()
        # -- create first track in our GPX:
        gpx_track = gpxpy.gpx.GPXTrack()
        gpx.tracks.append(gpx_track)
        # -- create first segment in our GPX track:
        gpx_segment = gpxpy.gpx.GPXTrackSegment()
        gpx_track.segments.append(gpx_segment)

        # add extension to be able to add heartrate and cadence
        if col_hr or col_cad:
            gpx.nsmap = {'gpxtpx': 'http://www.garmin.com/xmlschemas/TrackPointExtension/v1'}
        
        # Step 2: Assign GPX track metadata
        gpx.tracks[0].name = gpx_name
        gpx.tracks[0].type = gpx_type
        gpx.tracks[0].description = gpx_desc if not pd.isna(gpx_desc) else None
        gpx.tracks[0].link = gpx_link

        # Step 3: Add points from dataframe to GPX track:
        for idx in df_points.index:
            # Create trackpoint:
            if isnan(df_points.loc[idx, col_alt]):
                track_point = gpxpy.gpx.GPXTrackPoint(
                    latitude=df_points.loc[idx, col_lat],
                    longitude=df_points.loc[idx, col_long],
                    time=pd.Timestamp(df_points.loc[idx, col_time]) if col_time else None,
                    # Do not include elevation if nan
                )
            else:
                track_point = gpxpy.gpx.GPXTrackPoint(
                    latitude=df_points.loc[idx, col_lat],
                    longitude=df_points.loc[idx, col_long],
                    time=pd.Timestamp(df_points.loc[idx, col_time]) if col_time else None,
                    elevation=df_points.loc[idx, col_alt] if col_alt else None,
                )

            # add GPX extensions for heartrate and cadence
            if col_hr or col_cad:
                namespace = '{gpxtpx}'
                root = mod_etree.Element(f'{namespace}TrackPointExtension')
                if col_hr:
                    sub_hr = mod_etree.SubElement(root, f'{namespace}hr')
                    sub_hr.text = str(df_points.loc[idx, col_hr]) if col_hr else '0'
                
                if col_cad:
                    sub_cad = mod_etree.SubElement(root, f'{namespace}cad')
                    sub_cad.text = str(df_points.loc[idx, col_cad]) if col_cad else '0'
                track_point.extensions.append(root)

            # Append GPX_TrackPoint to segment:
            gpx_segment.points.append(track_point)

        return gpx

    def fit_to_gpx(self, f_in, f_out):
        """Method to convert a FIT file into a GPX file
        Parameters:
            f_in (str): file path to FIT activity
            f_out (str): file path to save the converted FIT file
        """
        if isinstance(f_in, str) or hasattr(f_in, '__fspath__'):
            # Step 0: Validate inputs
            input_extension = os.path.splitext(f_in)[1]
            if input_extension != '.fit':
                raise Exception("Input file must be a .FIT file.")

        if isinstance(f_out, str) or hasattr(f_out, '__fspath__'):
            output_extension = os.path.splitext(f_out)[1]
            if output_extension != ".gpx":
                raise TypeError(f"Output file must be a .gpx file.")

        # Step 1: Convert FIT to pd.DataFrame
        df_laps, df_points = self.fit_to_dataframes(f_in)

        # Step 2: Fill gaps in data if FIT file recorded data only in enhanced altitude/speed columns:
        enhanced_fields = ['altitude', 'speed']
        for field in enhanced_fields:
            if df_points[field].count() == 0 and df_points[f'enhanced_{field}'].count() > 0:
                df_points[field] = df_points[field].fillna(df_points[f'enhanced_{field}'])

        # Step 3: Convert pd.DataFrame to GPX
        gpx = self.dataframe_to_gpx(
            df_points=df_points,
            col_lat='latitude',
            col_long='longitude',
            col_time='timestamp',
            col_alt='altitude',
            col_hr='heart_rate',
            col_cad='cadence',
        )

        # Step 3: Save file
        xml = gpx.to_xml()
        if hasattr(f_out, 'write'):
            f_out.write(xml)
        else:
            with open(f_out, 'w') as f:
                f.write(xml)

        return gpx

    def fit_to_gpx_bulk(self, dir_in, dir_out):
        """Method to convert all FIT files in a directory to GPX files
        Parameters:
            dir_in (str): path to directory with all FIT activities
            dir_out (str): path to directory to save the converted FIT files to
          """

        # Validate inputs (check that the input and output directories end with '/')
        if dir_in[-1] != '/':
            dir_in += '/'

        if dir_out and dir_out[-1] != '/':
            dir_out += '/'

        # -- check output directory exists, otherwise make dir
        if not os.path.isdir(dir_out):
            os.mkdir(dir_out)

        # Iterate through all files in indicated directory:
        # -- identify fit files
        fit_files = [f for f in os.listdir(dir_in) if '.fit' in f.lower()]

        for f_activity in fit_files:

            # Convert file and save to file
            self.fit_to_gpx(
                f_in=dir_in + f_activity,
                f_out=dir_out + os.path.splitext(f_activity)[0] + '.gpx'
            )

        # Print:
        if self.status_msg:
            print(f'{len(fit_files)} files converted from .fit to .gpx')


# STRAVA CONVERTER
class StravaConverter(Converter):
    """Converter to use when converting .FIT files from Strava data download to GPX files"""

    def __init__(self, dir_in, dir_out=None):
        """Main constructor for StravaConverter
        Parameters:
            dir_in (str): path to main strava data download folder
            dir_out (str): path to directory to save the converted FIT files to.
              If not provided, saves to an 'activities_gpx' directory in the main directory
        """
        super().__init__()
        # Check that the input and output directories end with '/':
        if dir_in[-1] != '/':
            dir_in += '/'

        if dir_out and dir_out[-1] != '/':
            dir_out += '/'

        # If no output directory provided, set to default:
        if not dir_out:
            dir_out = dir_in + 'activities_gpx/'

        # Check input directory has an activities folder and an activities.csv files
        if 'activities.csv' not in os.listdir(dir_in) or not os.path.isdir(dir_in + 'activities'):
            raise Exception('The input directory must be the main Strava data download directory, '
                            'i.e. must contain activities.csv and have a sub directory named "activities".')

        # -- check output directory exists, otherwise make dir
        if not os.path.isdir(dir_out):
            os.mkdir(dir_out)

        # If all checks out, assign directories to attributes:
        self._dir_in = dir_in
        self._dir_out = dir_out
        self._dir_activities = self._dir_in + 'activities/'

    def unzip_activities(self):
        """Method to unzip .gz files to their native format (e.g. gpx, tcx, fit, etc.)"""
        # Step 0: Count number of unique activity ids (sometimes an activity has both .fit and .fit.gz in the folder)
        cnt_activites = len({f.split('.')[0] for f in os.listdir(self._dir_activities)})

        # Step 1: Find zip files
        zip_paths = [self._dir_activities + f for f in os.listdir(self._dir_activities) if '.gz' in f]

        # 2. Unzip each file, and delete previous
        for path_zip in zip_paths:
            path_unzip = path_zip.replace('.gz', '')

            # Check if file has already been unzipped:
            if path_unzip in os.listdir(self._dir_activities):
                continue

            else:
                # Unzip file
                with gzip.open(path_zip, 'rb') as f_in:
                    with open(path_unzip, 'wb') as f_out:
                        shutil.copyfileobj(f_in, f_out)

                # Delete zip file
                os.remove(path_zip)

        # Step 3: Check the correct number of activities is given
        if self.status_msg:
            if len(os.listdir(self._dir_activities)) == cnt_activites:
                print(f'{len(zip_paths)} zipped files have been unzipped')
            else:
                print('ERROR: Certain files have been deleted. Oopsies.')

    def strava_fit_to_gpx(self):
        """Method to convert all FIT files in a directory to GPX files, adding metadata from Strava to GPX files
        """

        # Step 2: Read the activities metadata:
        df_acts = pd.read_csv(self._dir_in + '/activities.csv').fillna('')

        # Step 3: Iterate through all files in indicated directory:

        fit_files = [f for f in os.listdir(self._dir_activities) if '.fit' in f.lower()]

        for f_activity in fit_files:

            # Step 3.1: Convert FIT to pd.DataFrame
            df_laps, df_points = self.fit_to_dataframes(self._dir_activities + f_activity)

            # Step 3.2: Identify FIT file metadata from Strava log
            # -- identify corresponding activity in md
            md = df_acts.loc[df_acts['Filename'].str.contains(f_activity)].iloc[0, :].to_dict()
            act_id = md['Activity ID']
            act_name = md['Activity Name']
            act_desc = md['Activity Description']

            # -- check on values
            if not act_name.isascii():
                act_name = str(act_name.encode('ascii', 'ignore'))  # drop emojis

            if pd.isna(act_desc):
                act_desc = None
            elif not act_desc.isascii():  # drop emojis
                act_desc = str(act_desc.encode('ascii', 'ignore'))

            # -- assign desired metadata
            strava_args = {
                'gpx_name': act_name,
                'gpx_type': md['Activity Type'],
                'gpx_desc': act_desc,
                'gpx_link': f"https://www.strava.com/activities/{act_id}"
            }

            # Step 3.3: Convert pd.DataFrame to GPX
            gpx = self.dataframe_to_gpx(
                df_points=df_points,
                col_lat='latitude',
                col_long='longitude',
                col_time='timestamp',
                col_alt='altitude',
                col_hr='heart_rate',
                col_cad='cadence',
                **strava_args
            )

            # Step 3.4: Save gpx
            path_out = self._dir_out + f'{act_id}.gpx'
            with open(path_out, 'w') as f:
                f.write(gpx.to_xml())

            # Step 3.5: Print
            if self.status_msg:
                print(f'{len(fit_files)} files have been converted from .fit to .gpx files containing Strava metadata')

    def add_metadata_to_gpx(self):
        """Method adds Strava metadata to default GPX files (i.e. files downloaded as GPX from Strava)"""

        # Step 0: Identify GPX files from 'activities' folder,
        # skipping those which have already had metadata added to them and been moved to the output dir:
        gpx_files = [f for f in os.listdir(self._dir_activities) if '.gpx' in f and f not in os.listdir(self._dir_out)]

        # Step 1: Read the activities metadata:
        df_acts = pd.read_csv(self._dir_in + '/activities.csv').fillna('')

        # Step 2: Iterate through gpx files
        for gpx_path in gpx_files:
            # Step 2.1: Identify GPX file metadata from Strava log
            # -- identify corresponding activity in md
            md = df_acts.loc[df_acts['Filename'].str.contains(gpx_path)].iloc[0, :].to_dict()
            act_id = md['Activity ID']
            act_name = md['Activity Name']
            act_desc = md['Activity Description']

            # -- check on values
            if not act_name.isascii():
                act_name = str(act_name.encode('ascii', 'ignore'))  # drop emojis

            if pd.isna(act_desc):
                act_desc = None
            elif not act_desc.isascii():  # drop emojis
                act_desc = str(act_desc.encode('ascii', 'ignore'))

            # Step 2.2: Add metadata to GPX file
            # -- open GPX file
            f_gpx = open(self._dir_activities + gpx_path, 'r', encoding='utf-8')
            gpx = gpxpy.parse(f_gpx)

            # Skip any file that does not have tracks (i.e. no geospatial data, e.g. workouts or pool swims)
            if len(gpx.tracks) == 0:
               continue

            # -- assign GPX track metadata
            gpx.tracks[0].name = act_name
            gpx.tracks[0].type = md['Activity Type']
            gpx.tracks[0].description = act_desc
            gpx.tracks[0].link = f"https://www.strava.com/activities/{act_id}"

            # Step 2.3: Save gpx
            path_out = self._dir_out + f'{act_id}.gpx'
            with open(path_out, 'w') as f:
                f.write(gpx.to_xml())

            # Step 2.4: Print
            if self.status_msg:
                print(f'{len(gpx_files)} .gpx files have had Strava metadata added.')


def cli():
    parser = argparse.ArgumentParser(
        prog='fit2gpx',
        description="Convert a .FIT file to .GPX."
    )
    parser.add_argument(
        'infile',
        type=argparse.FileType('rb'),
        help='path to the input .FIT file; '
        "use '-' to read the file from standard input"
    )
    parser.add_argument(
        'outfile',
        type=argparse.FileType('wt'),
        help='path to the output .GPX file; '
        "use '-' to write the file to standard output"
    )
    args = parser.parse_args()

    conv = Converter()
    conv.fit_to_gpx(f_in=args.infile, f_out=args.outfile)<|MERGE_RESOLUTION|>--- conflicted
+++ resolved
@@ -7,14 +7,12 @@
 from datetime import datetime, timedelta
 from typing import Dict, Optional, Tuple, Union
 
+import pandas as pd
+from math import isnan
+import lxml.etree as mod_etree
+
 import fitdecode
-<<<<<<< HEAD
-from math import isnan
-=======
-import lxml.etree as mod_etree
 import gpxpy.gpx
-import pandas as pd
->>>>>>> 9d6ade6e
 
 
 # MAIN CONVERTER CLASS
